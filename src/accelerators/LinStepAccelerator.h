#pragma once

#include <cmath>
#include <cstdint>
#include <algorithm>

class LinStepAccelerator
{
public:
    inline int32_t prepareMovement(int32_t currentPos, int32_t targetPos, uint32_t targetSpeed, uint32_t a);
    inline int32_t updateSpeed(int32_t currentPosition);
    inline uint32_t initiateStopping(int32_t currentPosition);
    inline void overrideSpeed(float fac, int32_t currentPosition);

    LinStepAccelerator() = default;

protected:
    LinStepAccelerator(const LinStepAccelerator &) = delete;
    LinStepAccelerator &operator=(const LinStepAccelerator &) = delete;

    int32_t s_0;
    uint32_t delta_tgt;
    uint32_t accLength, decStart;
    float two_a;
    uint32_t v_tgt, v_min2;
};

// Inline Implementation =====================================================================================================

int32_t LinStepAccelerator::prepareMovement(int32_t currentPos, int32_t targetPos, uint32_t targetSpeed, uint32_t a)
{
    s_0 = currentPos;
    delta_tgt = abs(targetPos - currentPos);
    v_tgt = targetSpeed;
    two_a = 2 * a;
    v_min2 = a;

    uint32_t ae = (float)v_tgt * v_tgt / two_a - 0.5f; // length of acceleration phase (we use a float here to avoid overflow in v_tgt^2). Use (1) and vmin^2 = 2a
    accLength = std::min(ae, delta_tgt / 2);           // limit acceleration phase to half of total steps
    decStart = delta_tgt - accLength;

    return accLength == 0 ? v_tgt : (int32_t)sqrtf(v_min2);
}

int32_t LinStepAccelerator::updateSpeed(int32_t curPos)
{
    uint32_t stepsDone = abs(s_0 - curPos);

    // acceleration phase -------------------------------------
    if (stepsDone < accLength)
        return sqrtf(two_a * stepsDone + v_min2);

    // constant speed phase ------------------------------------
    if (stepsDone < decStart)
        return v_tgt;

    //deceleration phase --------------------------------------
    if(stepsDone < delta_tgt)
        return sqrtf(two_a * ((stepsDone < delta_tgt - 1) ? delta_tgt - stepsDone - 2 : 0) + v_min2);

    //we are done, make sure to return 0 to stop the step timer
    return 0;
}

uint32_t LinStepAccelerator::initiateStopping(int32_t curPos)
{
<<<<<<< HEAD
    uint32_t stepsDone = std::abs(s_0 - curPos);
=======
    uint32_t stepsDone = abs(s_0 - curPos);
>>>>>>> bc65ad52

    if (stepsDone < accLength)              // still accelerating
    {
        accLength = decStart = 0;           // start deceleration
        delta_tgt = 2 * stepsDone;          // we need the same way to decelerate as we traveled so far
        return stepsDone;                   // return steps to go
    }
    else if (stepsDone < decStart)          // constant speed phase
    {
        decStart = 0;                       // start deceleration
        delta_tgt = stepsDone + accLength;  // normal deceleration distance
        return accLength;                   // return steps to go
    }
    else                                    // already decelerating
    {
        return delta_tgt - stepsDone;       // return steps to go
    }
}<|MERGE_RESOLUTION|>--- conflicted
+++ resolved
@@ -64,11 +64,7 @@
 
 uint32_t LinStepAccelerator::initiateStopping(int32_t curPos)
 {
-<<<<<<< HEAD
-    uint32_t stepsDone = std::abs(s_0 - curPos);
-=======
     uint32_t stepsDone = abs(s_0 - curPos);
->>>>>>> bc65ad52
 
     if (stepsDone < accLength)              // still accelerating
     {
