---
title: Stepper Motor Information
layout: myApp

folder: driver_connection
description: >
  Information about stepper motor sizes, important parameters, connecting steppers to drivers, changing rotation direction etc. 
image:       
  title: Figure 1 from Swedish patent 188863, Anordning för åstadkommande av stegvis matningsrörelse. Device to accomplish a stepwise feeding movement., G. E. W. Svensson, Halmstad [Public domain], via Wikimedia Commons
  src:   https://upload.wikimedia.org/wikipedia/commons/d/de/Swedish_patent_188863_Anordning_f%C3%B6r_%C3%A5stadkommande_av_stegvis_matningsr%C3%B6relse_Fig._1.jpg
  href:  https://commons.wikimedia.org/wiki/File:Swedish_patent_188863_Anordning_f%C3%B6r_%C3%A5stadkommande_av_stegvis_matningsr%C3%B6relse_Fig._1.jpg
  size:  250

hide_description: true
---
<p></p>

A lot of detailed information about stepper motors can be found online and doesn't need to be repeated here, e.g.:

- [Stepper Motor](https://en.wikipedia.org/wiki/Stepper_motor) - Wikipedia article
- [Stepper motors and stepper drivers](http://www.machinebuilding.net/ta/t0627.htm) - Bill Schweber from Mouser Electronics



## Motor Types

### Unipolar Steppers

Unipolar Steppers have a center tap on both coils. This allows for a simple drive electronics. You can keep the center tap at GND / 0V and alternately switch both ends of the 
coil to the operating voltage. Opposed to bipolar types there is no need to reverse the polarity of the driving voltage. 
A simple full step stepping sequence is shown in the figure below: 

<br>![Step Sequence](assets/unipolar_steps.png)

However, since only half of a coil is energized at a time this leads to a less efficient operation compared to the bipolar scheme below. 



### Bipolar Steppers

Most modern steppers are of the bipolar type. For bipolar steppers the current through the coils A and B needs to be reversed from step to step. 
A simple full step stepping sequence is shwon in the figure below: 

<br>![Step Sequence](assets/bipolar_steps.png)


### Wiring types

The following figure shows usual wiring configurations for unipolar and bipolar steppers.

<br>![Wiring](assets/wiring.png)

<br>
- Motors intended for bipolar operation are usually assembled in a 4 wire configuration. 
- The 5 wire configuration can be operated in unipolar mode only.  The cheap geared stepper 28BYJ-48 is a popular representative of this motor type. 
  ![28BYJ-48](https://www.seeedstudio.site/media/catalog/product/cache/134ea8534034ded9d909870d8862ea94/h/t/httpsstatics3.seeedstudio.comproductsstmt1_01.jpg){:width="300"}  
  Please note that the omnipresent stepper drivers DRV8825, A4998, TB6600... are bipolar types and can not be used for this kind of steppers.

- The 6 and 8 wire configurations can be driven by unipolar and bipolar drivers. 
  If you want to drive such a stepper in bipolar mode you can either connect the coils in series (high torque, low speed) or in parallel (low torque, high speed). <br>
<br>![Wiring](assets/configurations.png)


<<<<<<< HEAD
## Mechanical Paramters

The National Electrical Manufacturers Association ([NEMA](https://www.nema.org/pages/default.aspx)) standardized motor frame sizes for the global "inch" market 
([NEMA ICS 16](https://www.nema.org/Standards/SecureDocuments/ICS16.pdf)) In that standard the well known NEMA number denotes the outer flange dimensions in units of 0.1 inch. 
E.g, a NEMA17 motor has a square flange size of 1.7 inch. 
The following table lists typical dimensions and typical torque ranges for various NEMA motor sizes. In case you 
want to do some mechanical design, you find links to free 3d models in the last column of the table. (Please note: motors with NEMA numbers in parentheses are not part of the official standard). 

| NEMA | Flange <span>&#x2B1C;</span><br>inch/mm |Register<br><span>&empty;</span> mm|Mounting<br><span>&#x2B1C;</span> mm | Thread/<br>hole | Shaft<br><span>&empty;</span> mm|Torque (typ)<br>Nm| 3d data|
|:----:|:---------------------------------------:|:---------------------------------:|:-----------------------------------:|:---------------:|:-----------:|:-------------:|:---------------:|
| (08) | 0.8 / 20.0                              | 15.0/16.0                         | 16/15.4                             | M2              |  4.0        | 0.018 - 0.036 |[3d](https://grabcad.com/library/tag/nema8) |
| (11) | 1.1 / 28.0                              | 22.0                              | 23.0                                | M2.5            |  5.0        | 0.03 - 0.14   |[3d](https://grabcad.com/library/tag/nema11)|
| (14) | 1.4 / 35.0                              | 22.0                              | 26.0                                | M3              |  5.0        | 0.05 - 0.40   |[3d](https://grabcad.com/library/tag/nema14)|
|  17  | 1.7 / 42.0                              | 22.0                              | 31.0                                | M3              |  5.0        | 0.15 - 1.00   |[3d](https://grabcad.com/library/tag/nema17)|
|  23  | 2.3 / 56.4                              | 38.1                              | 47.14                               | 4.5 mm          |  6.35/8     | 0.40 - 3.40   |[3d](https://grabcad.com/library/tag/nema23)|
|  34  | 3.4 / 86.0                              | 73.0                              | 69.58                               | 6.5 mm          |  14.0       | 2.50 - 14.0   |[3d](https://grabcad.com/library/tag/nema34)|
|  42  | 4.2 / 106.0                             | 55.5                              | 88.88                               | 8.5 mm          |  19.0       | 12.0 - 30.0   |[3d](https://grabcad.com/library/tag/nema34)|   


The torque in the table is given in the SI unit Nm (Newton x meter). Interestingly, torque seems to be one of the last playgrounds for obscure imperial units. 
There is lb-ft (foot-pound), oz-in (ounce-force-inch) and much more... Fortunately, useful [online conversion](http://www.numberfactory.com/nf%20torque.htm) tools exist.


## Electrical Parameters

Lets have a look at a typical datasheet, defining the properties of a series of stepper motors (XY42STHXX, NEMA17, click on the table to open the full datasheet). 

[![datasheet](assets/datasheet_XY42STH.png)](assets/datasheet_XY42STH.pdf)

The main electrical parameter of a stepper is its **rated current** given in col. 2. Together with the coil **inductance** (col. 4) it generates the magnetic field and thus the 
force which moves the motor. In static conditions this current is only limited by the **resistance** of the coils (col. 3), so that the **rated voltage** U (col. 1) is given by ohms 
law U = R * I.  (E.g, for the first line in the table we get U = 0.4A * 24<span>&#x2126;</span> = 9.6V). The **holding torque** is the torque the motor generates at standstill when operated 
with its rated current and the **detent torque** is the amount of torque the motor produces when the windings are not energized. The effect of the detent torque can be felt when moving the motor 
shaft by hand. ([see here  for details](https://www.motioncontroltips.com/faq-whats-the-difference-between-detent-torque-and-holding-torque/))

**What parameters do I need?**   
- First, determine the required motor torque. For a first estimation, the following might help: A motor with a torque of 1kg-cm (~0.1Nm) can lift a mass of 1kg attached on a 1cm lever. 
Equivalently, it can lift a mass of 0.1kg attached on a 10cm lever or a 200g mass on a 5cm lever).
<br><br>![torque](assets/torque.png){:height="200"}

- If you need the stepper for a high speed application, choose one with an inductance as small as possible. However, the smaller the inductance the larger the current required to generate 
the needed torque. You usually drive such motors with a constant current driver (DRV8825, TB6600...). Make sure that your driver is capable of providing the large current. 
If not, you might need to choose a motor with a higher inductance at the price of a lower speed (or a larger driver). 

- If you want to drive the motor with a constant voltage, look for steppers with a rated voltage equal to your driving voltage. Those motors typically have a high inductivity and need not much 
current. However, the large inductivity does not allow those motors to run very fast. 
=======
## Important Parameters
### Size and Torque

The National Electrical Manufacturers Association ([NEMA](https://www.nema.org/pages/default.aspx)) standardized motor frame sizes for the global "inch" market 
([NEMA ICS 16](https://www.nema.org/Standards/SecureDocuments/ICS16.pdf)) The well known NEMA number denotes the outer flange dimensions in units of 0.1 inch. 
E.g a NEMA 17 motor has a square flange size of 1.7 inch. 
The following table lists typical dimensions and typical torque ranges for various NEMA motor sizes (NEMA numbers in parentheses are not part of the official NEMA standard). In case you 
want to do some mechanical design, the last column contains links to free 3d models. 

| NEMA | Flange <span>&#x2B1C;</span><br>inch/mm |Register<br><span>&empty;</span> mm|Mounting<br><span>&#x2B1C;</span> mm | Thread/<br>hole | Shaft<br><span>&empty;</span> mm|Torque (typ)<br>Nm| 3d data|
|:----:|:---------------------------------------:|:---------------------------------:|:-----------------------------------:|:---------------:|:-----------:|:-------------:|:---------------:|
| (08) | 0.8 / 20.0                              | 15.0/16.0                         | 16/15.4                             | M2              |  4.0        | 0.018 - 0.036 |[3d](https://grabcad.com/library/tag/nema8) |
| (11) | 1.1 / 28.0                              | 22.0                              | 23.0                                | M2.5            |  5.0        | 0.03 - 0.14   |[3d](https://grabcad.com/library/tag/nema11)|
| (14) | 1.4 / 35.0                              | 22.0                              | 26.0                                | M3              |  5.0        | 0.05 - 0.40   |[3d](https://grabcad.com/library/tag/nema14)|
|  17  | 1.7 / 42.0                              | 22.0                              | 31.0                                | M3              |  5.0        | 0.15 - 1.00   |[3d](https://grabcad.com/library/tag/nema17)|
|  23  | 2.3 / 56.4                              | 38.1                              | 47.14                               | 4.5 mm          |  6.35/8     | 0.40 - 3.40   |[3d](https://grabcad.com/library/tag/nema23)|
|  34  | 3.4 / 86.0                              | 73.0                              | 69.58                               | 6.5 mm          |  14.0       | 2.50 - 14.0   |[3d](https://grabcad.com/library/tag/nema34)|
|  42  | 4.2 / 106.0                             | 55.5                              | 88.88                               | 8.5 mm          |  19.0       | 12.0 - 30.0   |[3d](https://grabcad.com/library/tag/nema34)|   
|------|



The torque in the table is given in the SI unit Nm (Newton x meter). Interestingly torque seems to be one of the last playgrounds for obscure imperial units. 
There is lb-ft (foot-pound), ozf-in (ounce-force-inch) and much more. Fortunately online conversion tools exist. Here one from 
Lin Engineering [https://www.linengineering.com/resources/conversion-calculator/](https://www.linengineering.com/resources/conversion-calculator/)
>>>>>>> 568526a4

**Example:**   
We are looking for a high speed, 2kg-cm motor for a DRV8825 driver. The torque requirement leads us to lines 5 - 10 in the datasheet above. Due to the speed requirement we look for
the motor with the lowest inductance available which is the XY42S1H34-1334A (line 5) with 2.5 mH. It needs a current of about 1.3A which is fine for our driver. 


<<<<<<< HEAD
=======
### Voltage, Inductance and Current
>>>>>>> 568526a4

TBD
<|MERGE_RESOLUTION|>--- conflicted
+++ resolved
@@ -61,7 +61,6 @@
 <br>![Wiring](assets/configurations.png)
 
 
-<<<<<<< HEAD
 ## Mechanical Paramters
 
 The National Electrical Manufacturers Association ([NEMA](https://www.nema.org/pages/default.aspx)) standardized motor frame sizes for the global "inch" market 
@@ -108,42 +107,9 @@
 
 - If you want to drive the motor with a constant voltage, look for steppers with a rated voltage equal to your driving voltage. Those motors typically have a high inductivity and need not much 
 current. However, the large inductivity does not allow those motors to run very fast. 
-=======
-## Important Parameters
-### Size and Torque
-
-The National Electrical Manufacturers Association ([NEMA](https://www.nema.org/pages/default.aspx)) standardized motor frame sizes for the global "inch" market 
-([NEMA ICS 16](https://www.nema.org/Standards/SecureDocuments/ICS16.pdf)) The well known NEMA number denotes the outer flange dimensions in units of 0.1 inch. 
-E.g a NEMA 17 motor has a square flange size of 1.7 inch. 
-The following table lists typical dimensions and typical torque ranges for various NEMA motor sizes (NEMA numbers in parentheses are not part of the official NEMA standard). In case you 
-want to do some mechanical design, the last column contains links to free 3d models. 
-
-| NEMA | Flange <span>&#x2B1C;</span><br>inch/mm |Register<br><span>&empty;</span> mm|Mounting<br><span>&#x2B1C;</span> mm | Thread/<br>hole | Shaft<br><span>&empty;</span> mm|Torque (typ)<br>Nm| 3d data|
-|:----:|:---------------------------------------:|:---------------------------------:|:-----------------------------------:|:---------------:|:-----------:|:-------------:|:---------------:|
-| (08) | 0.8 / 20.0                              | 15.0/16.0                         | 16/15.4                             | M2              |  4.0        | 0.018 - 0.036 |[3d](https://grabcad.com/library/tag/nema8) |
-| (11) | 1.1 / 28.0                              | 22.0                              | 23.0                                | M2.5            |  5.0        | 0.03 - 0.14   |[3d](https://grabcad.com/library/tag/nema11)|
-| (14) | 1.4 / 35.0                              | 22.0                              | 26.0                                | M3              |  5.0        | 0.05 - 0.40   |[3d](https://grabcad.com/library/tag/nema14)|
-|  17  | 1.7 / 42.0                              | 22.0                              | 31.0                                | M3              |  5.0        | 0.15 - 1.00   |[3d](https://grabcad.com/library/tag/nema17)|
-|  23  | 2.3 / 56.4                              | 38.1                              | 47.14                               | 4.5 mm          |  6.35/8     | 0.40 - 3.40   |[3d](https://grabcad.com/library/tag/nema23)|
-|  34  | 3.4 / 86.0                              | 73.0                              | 69.58                               | 6.5 mm          |  14.0       | 2.50 - 14.0   |[3d](https://grabcad.com/library/tag/nema34)|
-|  42  | 4.2 / 106.0                             | 55.5                              | 88.88                               | 8.5 mm          |  19.0       | 12.0 - 30.0   |[3d](https://grabcad.com/library/tag/nema34)|   
-|------|
-
-
-
-The torque in the table is given in the SI unit Nm (Newton x meter). Interestingly torque seems to be one of the last playgrounds for obscure imperial units. 
-There is lb-ft (foot-pound), ozf-in (ounce-force-inch) and much more. Fortunately online conversion tools exist. Here one from 
-Lin Engineering [https://www.linengineering.com/resources/conversion-calculator/](https://www.linengineering.com/resources/conversion-calculator/)
->>>>>>> 568526a4
 
 **Example:**   
 We are looking for a high speed, 2kg-cm motor for a DRV8825 driver. The torque requirement leads us to lines 5 - 10 in the datasheet above. Due to the speed requirement we look for
 the motor with the lowest inductance available which is the XY42S1H34-1334A (line 5) with 2.5 mH. It needs a current of about 1.3A which is fine for our driver. 
 
 
-<<<<<<< HEAD
-=======
-### Voltage, Inductance and Current
->>>>>>> 568526a4
-
-TBD
